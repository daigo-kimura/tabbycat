--- conflicted
+++ resolved
@@ -1,14 +1,7 @@
-import json
-from collections import OrderedDict
-
 from django.db.models import Count
-<<<<<<< HEAD
-from django.views.generic.base import View, ContextMixin, TemplateView
-=======
 from django.views.generic.base import ContextMixin, TemplateView, View
 from django.conf import settings
 from django.shortcuts import render
->>>>>>> a4fa4390
 
 import motions.statistics as motion_statistics
 from motions.models import Motion
@@ -16,7 +9,7 @@
 from results.models import SpeakerScore, TeamScore
 from tournaments.mixins import PublicTournamentPageMixin, RoundMixin
 from tournaments.models import Round
-from utils.mixins import SuperuserRequiredMixin, VueTableMixin
+from utils.mixins import SuperuserRequiredMixin
 
 from .teams import TeamStandingsGenerator
 from .speakers import SpeakerStandingsGenerator
@@ -207,7 +200,7 @@
 # Team standings
 # ==============================================================================
 
-class BaseTeamStandingsView(RoundMixin, ContextMixin, VueTableMixin, View):
+class BaseTeamStandingsView(RoundMixin, ContextMixin, View):
     """Base class for views that display team standings."""
 
     def get_context_data(self, **kwargs):
@@ -234,23 +227,7 @@
         add_team_round_results(standings, rounds)
         self.populate_result_missing(standings)
 
-        table_data = []
-        for info in standings.standings:
-            ddict = []
-
-            ddict.extend(self.ranking_cells(info))
-            ddict.extend(self.team_cells(info.team, tournament,
-                         break_categories=info.team.break_categories_str))
-
-            for round, result in zip(rounds, info.round_results):
-                ddict.append((round.abbreviation, result.win))
-                ddict.append((round.abbreviation, self.format_cell_number(result.score)))
-
-            ddict.extend(self.metric_cells(info.metrics))
-
-            table_data.append(OrderedDict(ddict))
-
-        context = self.get_context_data(tableData=json.dumps(table_data), standings=standings, rounds=rounds)
+        context = self.get_context_data(standings=standings, rounds=rounds)
 
         return render(request, self.template_name, context)
 
@@ -279,17 +256,70 @@
     "team tab"."""
     public_page_preference = 'team_tab_released'
     rankings = ('rank',)
-    template_name = 'base_vue_table.html'
-    page_title = 'Team Tab'
-    page_emoji = '👯'
+    template_name = 'public_team_tab.html'
 
     def show_ballots(self):
         return self.get_tournament().pref('ballots_released')
 
 
-<<<<<<< HEAD
+# ==============================================================================
+# Motion standings
+# ==============================================================================
+
+class BaseMotionStandingsView(RoundMixin, TemplateView):
+
+    def get_context_data(self, **kwargs):
+        kwargs["motions"] = motion_statistics.statistics(round=self.get_round())
+        return super().get_context_data(**kwargs)
+
+
+class MotionStandingsView(SuperuserRequiredMixin, BaseMotionStandingsView):
+    template_name = 'motions.html'
+
+
+class PublicMotionsTabView(PublicTabMixin, BaseMotionStandingsView):
+    public_page_preference = 'motion_tab_released'
+    template_name = 'public_motions_tab.html'
+
+
+# ==============================================================================
+# Current team standings (win-loss records only)
+# ==============================================================================
+
+class PublicCurrentTeamStandingsView(PublicTournamentPageMixin, TemplateView):
+    public_page_preference = 'public_team_standings'
+    template_name = 'public_team_standings.html'
+
+    def get_context_data(self, **kwargs):
+        tournament = self.get_tournament()
+
+        # Find the most recent non-silent preliminary round
+        round = tournament.current_round if tournament.release_all else tournament.current_round.prev
+        while round is not None and (round.silent or round.stage != Round.STAGE_PRELIMINARY):
+            round = round.prev
+
+        if round is not None and round.silent is False:
+            teams = tournament.team_set.order_by('institution__code', 'reference')  # Obscure true rankings, in case client disabled JavaScript
+            rounds = tournament.prelim_rounds(until=round).filter(silent=False).order_by('seq')
+            add_team_round_results_public(teams, rounds)
+
+            kwargs["teams"] = teams
+            kwargs["rounds"] = rounds
+            kwargs["round"] = round
+
+        else:
+            kwargs["teams"] = []
+            kwargs["rounds"] = []
+            kwargs["round"] = None
+
+        return super().get_context_data(**kwargs)
+
+
+# ==============================================================================
+# Diversity
+# ==============================================================================
+
 class DiversityStandingsView(RoundMixin, SuperuserRequiredMixin, TemplateView):
-
 
     template_name = 'diversity.html'
 
@@ -370,203 +400,4 @@
         kwargs['m_median_rating'] = median_value(AdjudicatorFeedback.objects.filter(adjudicator__gender=Person.GENDER_MALE), 'score')
         kwargs['f_median_rating'] = median_value(AdjudicatorFeedback.objects.filter(adjudicator__gender=Person.GENDER_FEMALE), 'score')
 
-        return super().get_context_data(**kwargs)
-
-
-
-@admin_required
-@round_view
-def speaker_standings(request, round):
-    rounds = round.tournament.prelim_rounds(until=round).order_by('seq')
-    speakers = get_speaker_standings(rounds, round)
-    return render(request, 'speakers.html', dict(speakers=speakers,
-                    rounds=rounds))
-
-
-@admin_required
-@round_view
-def novice_standings(request, round):
-    rounds = round.tournament.prelim_rounds(until=round).order_by('seq')
-    speakers = get_speaker_standings(rounds, round, only_novices=True)
-    return render(request, "novices.html", dict(speakers=speakers,
-                                        rounds=rounds))
-
-
-@admin_required
-@round_view
-def pro_standings(request, round):
-    rounds = round.tournament.prelim_rounds(until=round).order_by('seq')
-    speakers = get_speaker_standings(rounds, round, only_pros=True)
-    return render(request, "novices.html", dict(speakers=speakers,
-                                        rounds=rounds))
-
-@admin_required
-@round_view
-def reply_standings(request, round):
-    rounds = round.tournament.prelim_rounds(until=round).order_by('seq')
-    speakers = get_speaker_standings(rounds, round, for_replies=True)
-    return render(request, 'replies.html', dict(speakers=speakers,
-                                        rounds=rounds))
-
-@admin_required
-@round_view
-def motion_standings(request, round):
-    rounds = round.tournament.prelim_rounds(until=round).order_by('seq')
-    motions = list()
-    motions = Motion.objects.statistics(round=round)
-    return render(request, 'motions.html', dict(motions=motions))
-
-
-@cache_page(settings.TAB_PAGES_CACHE_TIMEOUT)
-@public_optional_tournament_view('speaker_tab_released')
-def public_speaker_tab(request, t):
-    print("Generating public speaker tab")
-    round = t.current_round
-    rounds = t.prelim_rounds(until=round).order_by('seq')
-    speakers = get_speaker_standings(rounds, round)
-    return render(request, 'public_speaker_tab.html', dict(speakers=speakers,
-            rounds=rounds, round=round))
-
-
-@cache_page(settings.TAB_PAGES_CACHE_TIMEOUT)
-@public_optional_tournament_view('pros_tab_released')
-def public_pros_tab(request, t):
-    round = t.current_round
-    rounds = round.tournament.prelim_rounds(until=round).order_by('seq')
-    speakers = get_speaker_standings(rounds, round, only_pros=True)
-    return render(request, 'public_pros_tab.html', dict(speakers=speakers,
-            rounds=rounds, round=round))
-
-@cache_page(settings.TAB_PAGES_CACHE_TIMEOUT)
-@public_optional_tournament_view('novices_tab_released')
-def public_novices_tab(request, t):
-    round = t.current_round
-    rounds = round.tournament.prelim_rounds(until=round).order_by('seq')
-    speakers = get_speaker_standings(rounds, round, only_novices=True)
-    return render(request, 'public_novices_tab.html', dict(speakers=speakers,
-            rounds=rounds, round=round))
-
-
-@cache_page(settings.TAB_PAGES_CACHE_TIMEOUT)
-@public_optional_tournament_view('replies_tab_released')
-def public_replies_tab(request, t):
-    round = t.current_round
-    rounds = t.prelim_rounds(until=round).order_by('seq')
-    speakers = get_speaker_standings(rounds, round, for_replies=True)
-    return render(request, 'public_reply_tab.html', dict(speakers=speakers,
-            rounds=rounds, round=round))
-
-@cache_page(settings.TAB_PAGES_CACHE_TIMEOUT)
-@public_optional_tournament_view('motion_tab_released')
-def public_motions_tab(request, t):
-    round = t.current_round
-    rounds = t.prelim_rounds(until=round).order_by('seq')
-    print(rounds)
-    motions = list()
-    motions = Motion.objects.statistics(round=round)
-    return render(request, 'public_motions_tab.html', dict(motions=motions))
-
-
-@cache_page(settings.PUBLIC_PAGE_CACHE_TIMEOUT)
-@public_optional_tournament_view('public_team_standings')
-def public_team_standings(request, t):
-    print("Generating public team standings")
-    if t.release_all:
-        # Assume that the time "release all" is used, the current round
-        # is the last round.
-        round = t.current_round
-    else:
-        round = t.current_round.prev
-
-    # Find the most recent non-silent preliminary round
-    while round is not None and (round.silent or
-                                 round.stage != Round.STAGE_PRELIMINARY):
-        round = round.prev
-
-    if round is not None and round.silent is False:
-
-        from results.models import TeamScore
-
-        # Ranking by institution__name and reference isn't the same as ordering by
-        # short_name, which is what we really want. But we can't rank by short_name,
-        # because it's not a field (it's a property). So we'll do this in JavaScript.
-        # The real purpose of this ordering is to obscure the *true* ranking of teams
-        # - teams are not supposed to know rankings between teams on the same number
-        # of wins.
-        teams = Team.objects.order_by('institution__code', 'reference')
-        rounds = t.prelim_rounds(until=round).filter(
-            silent=False).order_by('seq')
-
-        def get_round_result(team, r):
-            try:
-                ts = TeamScore.objects.get(ballot_submission__confirmed=True,
-                                           debate_team__team=team,
-                                           debate_team__debate__round=r, )
-                ts.opposition = ts.debate_team.opposition.team
-                return ts
-            except TeamScore.DoesNotExist:
-                return None
-
-        for team in teams:
-            team.round_results = [get_round_result(team, r) for r in rounds]
-            # Do this manually, in case there are silent rounds
-            team.wins = [ts.win for ts in team.round_results if ts].count(True)
-            team.points = sum([ts.points for ts in team.round_results if ts])
-
-
-        return render(request, 'public_team_standings.html', dict(teams=teams, rounds=rounds, round=round))
-    else:
-        return render(request, 'index.html')
-=======
-# ==============================================================================
-# Motion standings
-# ==============================================================================
-
-class BaseMotionStandingsView(RoundMixin, TemplateView):
-
-    def get_context_data(self, **kwargs):
-        kwargs["motions"] = motion_statistics.statistics(round=self.get_round())
-        return super().get_context_data(**kwargs)
-
-
-class MotionStandingsView(SuperuserRequiredMixin, BaseMotionStandingsView):
-    template_name = 'motions.html'
-
-
-class PublicMotionsTabView(PublicTabMixin, BaseMotionStandingsView):
-    public_page_preference = 'motion_tab_released'
-    template_name = 'public_motions_tab.html'
-
-
-# ==============================================================================
-# Current team standings (win-loss records only)
-# ==============================================================================
-
-class PublicCurrentTeamStandingsView(PublicTournamentPageMixin, TemplateView):
-    public_page_preference = 'public_team_standings'
-    template_name = 'public_team_standings.html'
-
-    def get_context_data(self, **kwargs):
-        tournament = self.get_tournament()
-
-        # Find the most recent non-silent preliminary round
-        round = tournament.current_round if tournament.release_all else tournament.current_round.prev
-        while round is not None and (round.silent or round.stage != Round.STAGE_PRELIMINARY):
-            round = round.prev
-
-        if round is not None and round.silent is False:
-            teams = tournament.team_set.order_by('institution__code', 'reference')  # Obscure true rankings, in case client disabled JavaScript
-            rounds = tournament.prelim_rounds(until=round).filter(silent=False).order_by('seq')
-            add_team_round_results_public(teams, rounds)
-
-            kwargs["teams"] = teams
-            kwargs["rounds"] = rounds
-            kwargs["round"] = round
-
-        else:
-            kwargs["teams"] = []
-            kwargs["rounds"] = []
-            kwargs["round"] = None
-
-        return super().get_context_data(**kwargs)
->>>>>>> a4fa4390
+        return super().get_context_data(**kwargs)