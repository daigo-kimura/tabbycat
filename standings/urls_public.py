--- conflicted
+++ resolved
@@ -5,12 +5,7 @@
 urlpatterns = [
 
     url(r'^current/$',  views.public_team_standings,name='public_team_standings'),
-<<<<<<< HEAD
-
     url(r'^team/$',     views.PublicTeamTabView.as_view(), name='public_team_tab'),
-=======
-    url(r'^team/$',     views.public_team_tab,      name='public_team_tab'),
->>>>>>> f682843a
     url(r'^speaker/$',  views.public_speaker_tab,   name='public_speaker_tab'),
     url(r'^novices/$',  views.public_novices_tab,   name='public_novices_tab'),
     url(r'^replies/$',  views.public_replies_tab,   name='public_replies_tab'),
