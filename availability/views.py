from tournaments.models import Round
from participants.models import Person
from actionlog.models import ActionLogEntry
from .models import ActiveVenue, ActiveTeam, ActiveAdjudicator

from utils.views import *

@admin_required
@round_view
def availability_index(request, round):
    from draw.models import Debate
    if round.prev:
        previous_round = round.prev.id
        previous_unconfirmed = round.prev.get_draw().filter(
            result_status__in=[Debate.STATUS_NONE, Debate.STATUS_DRAFT]).count()
    else:
        previous_round = 0
        previous_unconfirmed = 0

    checks = [{
        'type'      : "Team",
        'total'     : round.tournament.teams.count(),
        'in_now'    : ActiveTeam.objects.filter(round=round.id).count(),
        'in_before' : ActiveTeam.objects.filter(round=previous_round).count(),
    },{
        'type'      : "Adjudicator",
        'total'     : round.tournament.adjudicator_set.count(),
        'in_now'    : ActiveAdjudicator.objects.filter(round=round.id).count(),
        'in_before' : ActiveAdjudicator.objects.filter(round=previous_round).count(),
    },{
        'type'      : "Venue",
        'total'     : round.tournament.venue_set.count(),
        'in_now'    : ActiveVenue.objects.filter(round=round.id).count(),
        'in_before' : ActiveVenue.objects.filter(round=previous_round).count(),
    }]

    # Basic check before enable the button to advance
    if all([checks[0]['in_now'] > 1, checks[1]['in_now'] > 0, checks[2]['in_now'] > 0]):
        can_advance = True
    else:
        can_advance = False

    if checks[0]['in_now'] > 0:
        min_adjudicators = int(checks[0]['in_now'] / 2 / checks[1]['in_now'])
        min_venues = int(checks[0]['in_now'] / 2 / checks[2]['in_now'])
    else:
        min_adjudicators = 0
        min_venues = 0

    return r2r(request, 'availability_index.html', dict(
        checkin_types=checks, can_advance=can_advance,
        min_adjudicators=min_adjudicators, min_venues=min_venues))


@admin_required
@round_view
def update_availability_all(request, round):
    round.activate_all()
    messages.add_message(request, messages.SUCCESS,
        'Checked in all teams, adjudicators, and venues')
    return redirect_round('availability_index', round)

<<<<<<< HEAD
@admin_required
@round_view
def update_availability_previous(request, round):
    round.activate_previous()
    messages.add_message(request, messages.SUCCESS,
                         'Checked in all teams, adjudicators, and venues from previous round')
    return redirect_round('availability_index', round)

def _availability(request, round, model, context_name):
    items = getattr(round, '%s_availability' % model)()
    context = { context_name: items }
    return r2r(request, '%s_availability.html' % model, context)
=======
    return render(request, '%s_availability.html' % model, context)
>>>>>>> f8266a9c


# public (for barcode checkins)
@round_view
def checkin(request, round):
    context = {}
    if request.method == 'POST':
        v = request.POST.get('barcode_id')
        try:
            barcode_id = int(v)
            p = Person.objects.get(barcode_id=barcode_id)
            ch, created = Checkin.objects.get_or_create(
                person = p,
                round = round
            )
            context['person'] = p

        except (ValueError, Person.DoesNotExist):
            context['unknown_id'] = v

    return render(request, 'person_checkin.html', context)

# public (for barcode checkins)
# public
@round_view
def post_checkin(request, round):
    v = request.POST.get('barcode_id')
    try:
        barcode_id = int(v)
        p = Person.objects.get(barcode_id=barcode_id)
        ch, created = Checkin.objects.get_or_create(
            person = p,
            round = round
        )

        message = p.checkin_message

        if not message:
            message = "Checked in %s" % p.name
        return HttpResponse(message)

    except (ValueError, Person.DoesNotExist):
        return HttpResponse("Unknown Id: %s" % v)


@round_view
def checkin_results(request, round, model, context_name):
    return _availability(request, round, model, context_name)

@admin_required
@round_view
def availability(request, round, model, context_name):
    return _availability(request, round, model, context_name)

def _update_availability(request, round, update_method, active_model, active_attr):
    if request.POST.get('copy'):
        prev_round = Round.objects.get(tournament=round.tournament,
                                       seq=round.seq-1)

        prev_objects = active_model.objects.filter(round=prev_round)
        available_ids = [getattr(o, '%s_id' % active_attr) for o in prev_objects]
        getattr(round, update_method)(available_ids)

        return HttpResponseRedirect(request.path.replace('update/', ''))

    available_ids = [int(a.replace("check_", "")) for a in list(request.POST.keys())
                     if a.startswith("check_")]

    # Calling the relevenat update method as defined in Round
    getattr(round, update_method)(available_ids)

    ACTION_TYPES = {
        ActiveVenue:       ActionLogEntry.ACTION_TYPE_AVAIL_VENUES_SAVE,
        ActiveTeam:        ActionLogEntry.ACTION_TYPE_AVAIL_TEAMS_SAVE,
        ActiveAdjudicator: ActionLogEntry.ACTION_TYPE_AVAIL_ADJUDICATORS_SAVE,
    }
    if active_model in ACTION_TYPES:
        ActionLogEntry.objects.log(type=ACTION_TYPES[active_model],
            user=request.user, round=round, tournament=round.tournament)

    return HttpResponse("ok")

@admin_required
@expect_post
@round_view
def update_availability(request, round, update_method, active_model, active_attr):
    return _update_availability(request, round, update_method, active_model, active_attr)

@expect_post
@round_view
def checkin_update(request, round, update_method, active_model, active_attr):
    return _update_availability(request, round, update_method, active_model, active_attr)<|MERGE_RESOLUTION|>--- conflicted
+++ resolved
@@ -47,7 +47,7 @@
         min_adjudicators = 0
         min_venues = 0
 
-    return r2r(request, 'availability_index.html', dict(
+    return render(request, 'availability_index.html', dict(
         checkin_types=checks, can_advance=can_advance,
         min_adjudicators=min_adjudicators, min_venues=min_venues))
 
@@ -60,7 +60,6 @@
         'Checked in all teams, adjudicators, and venues')
     return redirect_round('availability_index', round)
 
-<<<<<<< HEAD
 @admin_required
 @round_view
 def update_availability_previous(request, round):
@@ -73,9 +72,6 @@
     items = getattr(round, '%s_availability' % model)()
     context = { context_name: items }
     return r2r(request, '%s_availability.html' % model, context)
-=======
-    return render(request, '%s_availability.html' % model, context)
->>>>>>> f8266a9c
 
 
 # public (for barcode checkins)
