--- conflicted
+++ resolved
@@ -6,11 +6,7 @@
 django-compressor==1.5 # Compression
 django-debug-toolbar==1.3.0 # Debug Toolbar
 django-ipware==0.1.0 # IP Address logging
-<<<<<<< HEAD
-django-libsass  # SASS Compilation
-=======
 django-libsass==0.3  # SASS Compilation
->>>>>>> 3b64624f
 django-suit==0.2.13 # Admin Backend
 psycopg2==2.5.4 # For Django to talk to postgres
 libsass==0.8.2 # SASS Compilation Dependency
