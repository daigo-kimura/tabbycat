--- conflicted
+++ resolved
@@ -23,15 +23,9 @@
 LANGUAGE_CODE = 'en'
 USE_I18N = True
 
-<<<<<<< HEAD
-TABBYCAT_VERSION = '2.0.0a'
+TABBYCAT_VERSION = '1.5.0-dev'
 TABBYCAT_CODENAME = 'Iberian Lynx'
-READTHEDOCS_VERSION = 'v1.4.0'
-=======
-TABBYCAT_VERSION = '1.4.1'
-TABBYCAT_CODENAME = 'Havana Brown'
-READTHEDOCS_VERSION = 'v1.4.1'
->>>>>>> 4f70e5c5
+READTHEDOCS_VERSION = 'v1.5.0'
 
 LOCALE_PATHS = [
     os.path.join(BASE_DIR, 'locale'),
