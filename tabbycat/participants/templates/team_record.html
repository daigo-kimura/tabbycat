{% extends "base_vue_table.html" %}
{% load debate_tags i18n %}

{% block page-subnav-sections %}{% endblock %}<!-- No need for searching -->

{% block content %}

  <div class="row">

    {% if pref.public_draw or admin_page %}
      <div class="col-lg-6">
        <div class="panel {% if debateteam and draw_released %}panel-primary{% else %}panel-default{% endif %}">
          <div class="panel-heading">
            <h4 class="panel-title">
              {% blocktrans trimmed with round_name=current_round.name %}
                In This Round ({{ round_name }})
              {% endblocktrans %}
              {% if admin_page and not draw_released %}
                <em>{% trans "(Not Released to Public)" %}</em>
              {% endif %}
            </h4>
          </div>

          {% if draw_released or admin_page %}
            {% if debateteam %}
              <ul class="list-group">

                {# Position, opponent and venue #}
                <li class="list-group-item lead {% if draw_released %}active{% endif %}">
<<<<<<< HEAD

                  {% if pref.teams_in_debate == 'two' %}
                    {% if admin_page %}
                      {% tournamenturl 'participants-team-record' debateteam.opponent.team.pk as opponent_url %}
                    {% else %}
                      {% tournamenturl 'participants-public-team-record' debateteam.opponent.team.pk as opponent_url %}
                    {% endif %}
                    {% if debateteam.side == debateteam.SIDE_UNALLOCATED %}
                      {% blocktrans trimmed with team_name=team.short_name opponent_name=debateteam.opponent.team.short_name venue=debateteam.debate.venue|default:"Venue TBA" %}
                        {{ team_name }} is debating against <strong><a href="{{ opponent_url }}" class="list-group-item-text">{{ opponent_name }}</a></strong> in <strong>{{ venue }}</strong>.
                      {% endblocktrans %}
                    {% else %}
                      {% blocktrans trimmed with team_name=team.short_name side=debateteam.get_side_name opponent_name=debateteam.opponent.team.short_name venue=debateteam.debate.venue|default:"Venue TBA" %}
                        {{ team_name }} is debating as the <strong>{{ side }}</strong> team against <strong><a href="{{ opponent_url }}" class="list-group-item-text">{{ opponent_name }}</a></strong> in <strong>{{ venue }}</strong>.
                      {% endblocktrans %}
                    {% endif %}
                  {% elif pref.teams_in_debate == 'bp' %}
                    {% if debateteam.side == debateteam.SIDE_UNALLOCATED %}
                      {% blocktrans trimmed with team_name=team.short_name venue=debateteam.debate.venue|default:"Venue TBA" %}
                        {{ team_name }} is debating in <strong>{{ venue }}</strong>.
                      {% endblocktrans %}
                    {% else %}
                      {% blocktrans trimmed with team_name=team.short_name side=debateteam.get_side_name venue=debateteam.debate.venue|default:"Venue TBA" %}
                        {{ team_name }} is debating as the <strong>{{ side }}</strong> team in <strong>{{ venue }}</strong>.
                      {% endblocktrans %}
                    {% endif %}
=======
                  {{ team.short_name }} is debating
                  {% if debateteam.side != debateteam.SIDE_UNALLOCATED %}
                    as the <strong>{{ debateteam.get_side_name }}</strong> team
                  {% endif %}
                  against
                  <strong><a href="{% if admin_page %}{% tournamenturl 'participants-team-record' debateteam.opponent.team.pk %}{% else %}{% tournamenturl 'participants-public-team-record' debateteam.opponent.team.pk %}{% endif %}" class="list-group-item-text">
                    {{ debateteam.opponent.team.short_name }}</a></strong>
                  in
                  {% if debateteam.debate.venue %}
                    <strong>{{ debateteam.debate.venue.display_name }}</strong>.
                  {% else %}
                    <strong>Venue TBA</strong>.
>>>>>>> 2dbf1753
                  {% endif %}
                </li>

                {# Round start time #}
                {% if current_round.starts_at %}
                  <li class="list-group-item">
                    {% blocktrans trimmed with start_time=current_round.starts_at %}
                      The round begins at {{ start_time }}
                    {% endblocktrans %}
                  </li>
                {% endif %} {# current_round.starts_at #}

                {# Teams (only in BP -- in two-team, it's displayed above) #}
                {% if pref.teams_in_debate == 'bp' %}
                  <li class="list-group-item">
                    <strong>{% trans "Teams:" %}</strong>
                    {% for dt in debateteam.debate.debateteams_ordered %}
                      {% if dt != debateteam %}
                        {% if admin_page %}
                          {% tournamenturl 'participants-team-record' dt.team.pk as opponent_url %}
                        {% else %}
                          {% tournamenturl 'participants-public-team-record' dt.team.pk as opponent_url %}
                        {% endif %} {# admin_page #}
                          <a href="{{ opponent_url }}" class="list-group-item-text">{{ dt.team.short_name }}</a>
                       {% else %} {# elif dt == debateteam #}
                          {{ dt.team.short_name }}
                       {% endif %} {# dt != debateteam #}
                       ({{ dt.get_side_name }}){% if not forloop.last %},{% endif %}
                    {% endfor %}
                  </li>
                {% endif %} {# pref.teams_in_debate == 'bp' #}

                {# Adjudicators #}
                <li class="list-group-item">
                  {% with adjudicators=debateteam.debate.adjudicators %}
                    <strong>
                      {% blocktrans trimmed count counter=adjudicators|length %}
                        Adjudicator:
                      {% plural %}
                        Adjudicators:
                      {% endblocktrans %}
                    </strong>
                    {% for adj, adjtype in adjudicators.with_positions %}
                      <a href="{% if admin_page %}{% tournamenturl 'participants-adjudicator-record' adj.pk %}{% else %}{% tournamenturl 'participants-public-adjudicator-record' adj.pk %}{% endif %}">
                        {{ adj.name }}</a>{% if adjtype == adjudicators.POSITION_CHAIR %} {% trans "Ⓒ" context "chair icon" %}{% elif adjtype == adjudicators.POSITION_TRAINEE %} {% trans "Ⓣ" context "trainee icon" %}{% endif %}{% if not forloop.last %},{% endif %}
                    {% endfor %}
                  {% endwith %}
                </li>

                {# Motions #}
                {% if pref.public_motions or admin_page %}
                  <li class="list-group-item">
                    {% if current_round.motions_released or admin_page %}
                      {% if not current_round.motions_released %}
                        <em>{% trans "Motions are not released to public." %}</em><br />
                      {% endif %}
                      {% if debateteam.debate.round.motion_set.all|length == 1 %}
                        <strong>{% trans "Motion:" %}</strong> {{ debateteam.debate.round.motion_set.first.text }}
                      {% else %}
                        {% for motion in debateteam.debate.round.motion_set.all %}
                          <strong>
                            {% blocktrans trimmed with seq=motion.seq %}
                              Motion {{ seq }}:
                            {% endblocktrans %}
                          </strong>
                          {{ motion.text }}<br />
                        {% endfor %}
                      {% endif %}
                    {% else %} {# elif not (current_round.motions_released or admin_page) #}
                      <em>{% trans "The motion(s) for this round haven't yet been released." %}</em>
                    {% endif %} {# current_round.motions_released or admin_page #}
                  </li>
                {% endif %} {# pref.public_motions or admin_page #}
              </ul>

            {% else %} {# elif not debateteam #}
              <div class="panel-body">
                <em>
                  {% blocktrans trimmed with team_name=team.short_name %}
                    {{ team_name }} does not have a debate this round.
                  {% endblocktrans %}
                </em>
              </div>
            {% endif %} {# debateteam #}

          {% else %} {# elif not (draw_released or admin_page) #}
            <div class="panel-body">
              <em>{% trans "The draw for this round hasn't yet been released." %}</em>
            </div>
          {% endif %} {# draw_released or admin_page #}
        </div>
      </div>
    {% endif %} {# pref.public_draw or admin_page #}

    {% if pref.public_participants or admin_page %}
      <div class="col-lg-6">
        <div class="panel panel-default">
          <div class="panel-heading">
            <h4 class="panel-title">About {{ team.short_name }}</h4>
          </div>

          <ul class="list-group">
            {% if team.reference != team.short_reference %}
              <li class="list-group-item">
                <strong>Full name:</strong>
                {{ team.long_name }}
              </li>
            {% endif %}

            <li class="list-group-item">
              <strong>Speakers:</strong>
              {% for speaker in team.speakers %}
                {{ speaker.name }}{% if not forloop.last %}, {% endif %}
              {% endfor %}
            </li>

            {% if team.division %}
              <li class="list-group-item">
                <strong>Division:</strong>
                {{ team.division.name }}
              </li>
            {% endif %}

            {% if pref.public_break_categories or admin_page %}
              <li class="list-group-item">
                <strong>Eligible for:</strong>
                {% for category in team.break_categories.all %}
                  {{ category.name }} Break{% if not forloop.last %}, {% endif %}
                {% endfor %}
              </li>
            {% endif %} {# pref.public_break_categories or admin_page #}

            <li class="list-group-item">
              <strong>Institution:</strong>
              {{ team.institution.name }}
            </li>
            {% if team.institution.region %}
              <li class="list-group-item">
                <strong>Region:</strong>
                {{ team.institution.region.name }}
              </li>
            {% endif %}

          </ul>
        </div>
      </div>
    {% endif %} {# pref.public_participants or admin_page #}

  </div>

  {% if pref.feedback_progress or admin_page %}
    {% include "feedback_progress_panel.html" with participant_name=team.short_name %}
  {% endif %}

  {% if pref.public_results or admin_page %}
    {{ block.super }} {# this is the Vue table, which is populated with previous results #}
  {% endif %}

{% endblock content %}<|MERGE_RESOLUTION|>--- conflicted
+++ resolved
@@ -27,7 +27,6 @@
 
                 {# Position, opponent and venue #}
                 <li class="list-group-item lead {% if draw_released %}active{% endif %}">
-<<<<<<< HEAD
 
                   {% if pref.teams_in_debate == 'two' %}
                     {% if admin_page %}
@@ -36,38 +35,24 @@
                       {% tournamenturl 'participants-public-team-record' debateteam.opponent.team.pk as opponent_url %}
                     {% endif %}
                     {% if debateteam.side == debateteam.SIDE_UNALLOCATED %}
-                      {% blocktrans trimmed with team_name=team.short_name opponent_name=debateteam.opponent.team.short_name venue=debateteam.debate.venue|default:"Venue TBA" %}
+                      {% blocktrans trimmed with team_name=team.short_name opponent_name=debateteam.opponent.team.short_name venue=debateteam.debate.venue.display_name|default:"Venue TBA" %}
                         {{ team_name }} is debating against <strong><a href="{{ opponent_url }}" class="list-group-item-text">{{ opponent_name }}</a></strong> in <strong>{{ venue }}</strong>.
                       {% endblocktrans %}
                     {% else %}
-                      {% blocktrans trimmed with team_name=team.short_name side=debateteam.get_side_name opponent_name=debateteam.opponent.team.short_name venue=debateteam.debate.venue|default:"Venue TBA" %}
+                      {% blocktrans trimmed with team_name=team.short_name side=debateteam.get_side_name opponent_name=debateteam.opponent.team.short_name venue=debateteam.debate.venue.display_name|default:"Venue TBA" %}
                         {{ team_name }} is debating as the <strong>{{ side }}</strong> team against <strong><a href="{{ opponent_url }}" class="list-group-item-text">{{ opponent_name }}</a></strong> in <strong>{{ venue }}</strong>.
                       {% endblocktrans %}
                     {% endif %}
                   {% elif pref.teams_in_debate == 'bp' %}
                     {% if debateteam.side == debateteam.SIDE_UNALLOCATED %}
-                      {% blocktrans trimmed with team_name=team.short_name venue=debateteam.debate.venue|default:"Venue TBA" %}
+                      {% blocktrans trimmed with team_name=team.short_name venue=debateteam.debate.venue.display_name|default:"Venue TBA" %}
                         {{ team_name }} is debating in <strong>{{ venue }}</strong>.
                       {% endblocktrans %}
                     {% else %}
-                      {% blocktrans trimmed with team_name=team.short_name side=debateteam.get_side_name venue=debateteam.debate.venue|default:"Venue TBA" %}
+                      {% blocktrans trimmed with team_name=team.short_name side=debateteam.get_side_name venue=debateteam.debate.venue.display_name|default:"Venue TBA" %}
                         {{ team_name }} is debating as the <strong>{{ side }}</strong> team in <strong>{{ venue }}</strong>.
                       {% endblocktrans %}
                     {% endif %}
-=======
-                  {{ team.short_name }} is debating
-                  {% if debateteam.side != debateteam.SIDE_UNALLOCATED %}
-                    as the <strong>{{ debateteam.get_side_name }}</strong> team
-                  {% endif %}
-                  against
-                  <strong><a href="{% if admin_page %}{% tournamenturl 'participants-team-record' debateteam.opponent.team.pk %}{% else %}{% tournamenturl 'participants-public-team-record' debateteam.opponent.team.pk %}{% endif %}" class="list-group-item-text">
-                    {{ debateteam.opponent.team.short_name }}</a></strong>
-                  in
-                  {% if debateteam.debate.venue %}
-                    <strong>{{ debateteam.debate.venue.display_name }}</strong>.
-                  {% else %}
-                    <strong>Venue TBA</strong>.
->>>>>>> 2dbf1753
                   {% endif %}
                 </li>
 
