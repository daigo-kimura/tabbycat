--- conflicted
+++ resolved
@@ -86,33 +86,21 @@
 @receiver(user_logged_out)
 def on_user_logged_out(sender, request, **kwargs):
     if kwargs.get('user'):
-<<<<<<< HEAD
-        messages.info(request, 'Later, ' + kwargs['user'].username + ' — you were logged out!')
-    else: # should never happen, but just in case
-        messages.info(request, 'Later! You were logged out!')
-=======
-        messages.success(request,
+        messages.info(request,
             _("Later, %(username)s — you were logged out!") % {'username': kwargs['user'].username},
             fail_silently=True)
     else: # should never happen, but just in case
-        messages.success(request, _("Later! You were logged out!"), fail_silently=True)
->>>>>>> fd5eb146
+        messages.info(request, _("Later! You were logged out!"), fail_silently=True)
 
 
 @receiver(user_logged_in)
 def on_user_logged_in(sender, request, **kwargs):
     if kwargs.get('user'):
-<<<<<<< HEAD
-        messages.info(request, 'Hi, ' + kwargs['user'].username + ' — you just logged in!')
-    else: # should never happen, but just in case
-        messages.info(request, 'Welcome! You just logged in!')
-=======
-        messages.success(request,
+        messages.info(request,
             _("Hi, %(username)s — you just logged in!")  % {'username': kwargs['user'].username},
             fail_silently=True)
     else: # should never happen, but just in case
-        messages.success(request, _("Welcome! You just logged in!"), fail_silently=True)
->>>>>>> fd5eb146
+        messages.info(request, _("Welcome! You just logged in!"), fail_silently=True)
 
 
 # ==============================================================================
