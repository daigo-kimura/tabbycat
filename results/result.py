from functools import wraps
from statistics import mean
from django.core.exceptions import ObjectDoesNotExist
from adjallocation.models import DebateAdjudicator
from draw.models import DebateTeam

class ResultError(RuntimeError):
    pass

class Scoresheet(object):
    """Representation of a single adjudicator's scoresheet in a single ballot
    submission, providing an interface that abstracts away database operations.
    Each instance initializes itself with the appropriate data on construction.

    The interface to the client (views and forms) uses Teams and Adjudicators
    (not DebateTeams and DebateAdjudicators), and raises a DoesNotExist error if
    a team or adjudicator not associated with the debate is supplied. Instead,
    'aff' and 'neg' can also be used to specify teams, but this will only work
    if team positions are already known.

    This class does *not* deal with any information about the *identity* of the
    speakers involved. That is all done in the BallotSet class, which comprises
    (among other things) one or more instances of this class. This class merely
    stores raw scores awarded by a particular adjudicator (in a particular
    submission), attaching scores to positions.

    Internally, scores are stored in a nested dictionary self.data, such that
        self.data[debateteam][pos] = score.
    This is known as the "buffer"."""

    def __init__(self, ballotsub, adjudicator):
        self.ballotsub = ballotsub
        self.debate = ballotsub.debate
        self.adjudicator = adjudicator
        self.da = self.debate.debateadjudicator_set.get(adjudicator=adjudicator)
        self.dts = self.debate.debateteam_set.all() # note, this is a QuerySet
        self.POSITIONS = self.debate.round.tournament.POSITIONS
        self.data = {dt: dict.fromkeys(self.POSITIONS, None) for dt in self.dts}
        for dt in self.dts:
            self._load_team(dt)

    def _dt(self, team):
        """Extracts a DebateTeam from a given team argument. The argument can be
        either a Team or 'aff'/'neg'."""
        if team in ['aff', 'neg']:
            return self.debate.get_dt(team)
        try:
            return self.dts.get(team=team)
        except ObjectDoesNotExist:
            raise ValueError("The team %s is not in the debate for this scoresheet." % team)

    # --------------------------------------------------------------------------
    # Load and save methods
    # --------------------------------------------------------------------------

    @property
    def is_complete(self):
        return all(all(self.data[dt][p] is not None for p in self.POSITIONS) \
                for dt in self.dts)

    def save(self):
        """Saves the information in this instance to the database."""
        assert self.is_complete, "Tried to save scoresheet when it is incomplete"
        self.ballotsub.speakerscorebyadj_set.filter(debate_adjudicator=self.da).delete()
        for dt in self.dts:
            self._save_team(dt)

    def _load_team(self, dt):
        """Loads the scores for the given DebateTeam from the database into the
        buffer."""
        scores = self.ballotsub.speakerscorebyadj_set.filter(
                debate_adjudicator=self.da, debate_team=dt)
        for ss in scores:
            self._set_score(dt, ss.position, ss.score)

    def _save_team(self, dt):
        """Saves the scores in the buffer for the given DebateTeam, to the
        database."""
        for pos in self.POSITIONS:
            self.ballotsub.speakerscorebyadj_set.create(
                debate_adjudicator=self.da,
                debate_team=dt,
                position=pos,
                score=self._get_score(dt, pos),
            )

    # --------------------------------------------------------------------------
    # Data setting and retrieval
    # --------------------------------------------------------------------------

    def set_score(self, team, position, score):
        """Sets the score for the given team and position in the data buffer,
        not saved to database."""
        return self._set_score(self._dt(team), position, score)

    def get_score(self, team, position):
        """Returns the score for the given team and position, reading from the
        data buffer."""
        return self._get_score(self._dt(team), position) or 0 # don't return None

    def get_total(self, team):
        """Returns the team score for the given team, reading from the data
        buffer."""
        return self._get_total(self._dt(team))

    @property
    def winner(self):
        """Returns the winner as a Team object."""
        return self._get_winner().team

    def _set_score(self, dt, position, score):
        self.data[dt][position] = score

    def _get_score(self, dt, position):
        return self.data[dt][position]

    def _get_total(self, dt):
        """Returns the team score for the given DebateTeam, or None if the
        scores are incomplete."""
        scores = [self.data[dt][p] for p in self.POSITIONS]
        if None in scores:
            return None
        return sum(scores)

    def _get_winner(self):
        """Returns the winner as a DebateTeam, or None if scoresheet is
        incomplete or if it is a draw."""
        if not self.is_complete:
            return None
        dts = list(self.dts) # fix order for loops
        totals = [self._get_total(dt) for dt in dts]
        max_total = max(totals)
        if totals.count(max_total) > 1:
            return None
        for dt, total in zip(dts, totals):
            if total == max_total:
                return dt
        raise RuntimeError("Unexpected error") # this should never happen

    # --------------------------------------------------------------------------
    # Side-specific methods
    # --------------------------------------------------------------------------

    @property
    def aff_score(self):
        return self._get_total(self.debate.aff_dt)

    @property
    def neg_score(self):
        return self._get_total(self.debate.neg_dt)

    @property
    def aff_win(self):
        return self.aff_score > self.neg_score

    @property
    def neg_win(self):
        return self.neg_score > self.aff_score


class BallotSet(object):
    """Representation of a set of ballots for a debate in a single ballot
    submission, providing an interface that abstracts away database operations.
    In particular, this class makes it easier for views and forms to work with a
    set of ballots, acting as a translation layer on top of the
    BallotSubmission, TeamScore, SpeakerScore and Motion models. Each instance
    initializes itself with the appropriate data on construction.

    The interface to the client (views and forms) uses Teams and Adjudicators
    (not DebateTeams and DebateAdjudicators), and raises a DoesNotExist error if
    a team or adjudicator not associated with the debate is supplied. Instead,
    'aff' and 'neg' can also be used to specify teams, but this will only work
    if team positions are already known.

    Specifcally, this class performs the following (non-trivial) functions:
      - Keeps track of which speaker spoke in which position.
      - Figures out which adjudicators are in the majority.
      - Calculates the majority-average speaker scores.
    """


    def __init__(self, ballotsub):
        """Constructor.
        'ballotsub' must be a BallotSubmission.
        """
        self.ballotsub = ballotsub
        self.debate = ballotsub.debate
        self.adjudicators = self.debate.adjudicators.list
        self.dts = self.debate.debateteam_set.all() # note, this is a QuerySet
        assert self.dts.count() == 2, "There aren't two DebateTeams in this debate: %s." % self.debate

        self.SIDES = (DebateTeam.POSITION_AFFIRMATIVE, DebateTeam.POSITION_NEGATIVE)
        self.POSITIONS = self.debate.round.tournament.POSITIONS

        self._sheets_created = False
        self._decision_calculated = False
        self._adjudicator_sheets = None

        self.speakers = {dt: {} for dt in self.dts}
        self.motion_veto = dict.fromkeys(self.dts, None)

        # Values from the database are returned if requested before
        # self.adjudicator_sheets is called, for efficiency.
        self.teamscore_objects = dict.fromkeys(self.dts, None)

        self._other = {self.dts[0]: self.dts[1], self.dts[1]: self.dts[0]}

        for dt in self.dts:
            self._load_team(dt)

    def _dt(self, team):
        """Extracts a DebateTeam from a given team argument. The argument can be
        either a Team or 'aff'/'neg'."""
        if team in ['aff', 'neg']:
            return self.debate.get_dt(team)
        try:
            return self.dts.get(team=team)
        except ObjectDoesNotExist:
            raise ValueError("The team %s is not in the debate for this scoresheet." % team)

    # --------------------------------------------------------------------------
    # Load and save methods
    # --------------------------------------------------------------------------

    @property
    def adjudicator_sheets(self):
        if self._adjudicator_sheets is None:
            self._adjudicator_sheets = {a: Scoresheet(self.ballotsub, a)
                    for a in self.adjudicators}
            self._sheets_created = True
        return self._adjudicator_sheets

    @property
    def is_complete(self):
        return all(sheet.is_complete for sheet in self.adjudicator_sheets.values())

    def save(self):
        assert self.is_complete, "Tried to save ballot set when it is incomplete"

        self.ballotsub.save() # need BallotSubmission object to exist first
        for sheet in self.adjudicator_sheets.values():
            sheet.save()
        self._calc_decision()
        for dt in self.dts:
            self._save_team(dt)
        self.ballotsub.save()

    def _load_team(self, dt):
        """Loads the scores for the given DebateTeam from the database into the
        buffer."""
        for ss in self.ballotsub.speakerscore_set.filter(debate_team=dt):
            self.speakers[dt][ss.position] = ss.speaker
            # ignore the speaker score itself, just look at SpeakerScoreByAdjs

        try:
            self.teamscore_objects[dt] = self.ballotsub.teamscore_set.get(debate_team=dt)
        except ObjectDoesNotExist:
            self.teamscore_objects[dt] = None

        try:
            dtmp = self.ballotsub.debateteammotionpreference_set.get(
                    debate_team=dt, preference=3)
            self.motion_veto[dt] = dtmp.motion
        except ObjectDoesNotExist:
            self.motion_veto[dt] = None

    def _save_team(self, dt):
        """Saves the TeamScores, SpeakerScores and DebateTeamMotionPreferences
        for the given DebateTeam."""
        total = self._get_avg_total(dt)
        points = self._get_points(dt)
        win = self._get_win(dt)
        margin = self._get_margin(dt)
        self.ballotsub.teamscore_set.filter(debate_team=dt).delete()
        self.ballotsub.teamscore_set.create(debate_team=dt, score=total,
                points=points, win=win, margin=margin)

        self.ballotsub.speakerscore_set.filter(debate_team=dt).delete()
        for pos in self.POSITIONS:
            speaker = self.speakers[dt][pos]
            score = self._get_avg_score(dt, pos)
            self.ballotsub.speakerscore_set.create(debate_team=dt,
                    speaker=speaker, score=score, position=pos)

        self.ballotsub.debateteammotionpreference_set.filter(debate_team=dt,
                preference=3).delete()
        if self.motion_veto[dt] is not None:
            self.ballotsub.debateteammotionpreference_set.create(debate_team=dt,
                    preference=3, motion=self.motion_veto[dt])

    # --------------------------------------------------------------------------
    # Data setting and retrieval (speakers and per-adjudicator scores)
    # --------------------------------------------------------------------------

    def set_sides(self, *teams):
        """Sets the sides, saving the sides to the database immediately. The
        first team is the affirmative team, the second team is the negative
        team. (Sides are saved immediately to enable the use of 'aff' and 'neg'
        to refer to teams.)"""
        dts = list(map(self._dt, teams))
        for position, dt in zip(self.SIDES, dts):
            dt.position = position
            dt.save()
        self.dts = self.debate.debateteam_set.all() # refresh self.dts

    def get_speaker(self, team, position):
        """Returns the speaker object for team/position."""
        return self._get_speaker(self._dt(team), position)

    def get_score(self, adj, team, position):
        """Returns the score given by the adjudicator for the speaker in this
        team and position."""
        return self._get_score(adj, self._dt(team), position)

    def get_avg_score(self, team, position):
        """Returns the average score of majority adjudicators for this team and
        position."""
        return self._get_avg_score(self._dt(team), position)

    def set_speaker(self, team, position, speaker):
        """Sets the identity of the speaker in this team and position.
        Raises an exception if the speaker isn't in the team."""
        return self._set_speaker(self._dt(team), position, speaker)

    def set_score(self, adj, team, position, score):
        """Set the score given by adjudicator for this team and position."""
        return self._set_score(adj, self._dt(team), position, score)

    def _get_speaker(self, dt, position):
        return self.speakers[dt].get(position)

    def _get_score(self, adj, dt, position):
        return self.adjudicator_sheets[adj]._get_score(dt, position)

    def _get_avg_score(self, dt, position):
        if not self.is_complete:
            return None
        return mean(self.adjudicator_sheets[adj]._get_score(dt, position) for adj in self.majority_adj)

    def _set_speaker(self, dt, position, speaker):
        if speaker not in dt.team.speakers:
            raise ValueError("Speaker %s isn't in team %s" % (speaker.name, dt.team.short_name))
        self.speakers[dt][position] = speaker

    def _set_score(self, adj, dt, position, score):
        self.adjudicator_sheets[adj]._set_score(dt, position, score)

    # --------------------------------------------------------------------------
    # Data setting and retrieval (properties of BallotSubmission)
    # --------------------------------------------------------------------------

    @property
    def confirmed(self):
        return self.ballotsub.confirmed

    @confirmed.setter
    def confirmed(self, new):
        self.ballotsub.confirmed = new

    @property
    def discarded(self):
        return self.ballotsub.discarded

    @discarded.setter
    def discarded(self, new):
        self.ballotsub.discarded = new

    @property
    def motion(self):
        return self.ballotsub.motion

    @motion.setter
    def motion(self, new):
        self.ballotsub.motion = new

    def get_motion_veto(self, team):
        return self.motion_veto[self._dt(team)]

    def set_motion_veto(self, team, motion):
        self.motion_veto[self._dt(team)] = motion

    # --------------------------------------------------------------------------
    # Decision and majority methods
    # --------------------------------------------------------------------------

    def _calc_decision(self):
        """Calculates the majority decision and puts the adjudicators for each
        team in self._adjs_by_dt and the winning DebateTeam in self._winner.
        Raises AssertionError if scores are incomplete. Raises ResultError there
        is a draw somewhere among the adjudicators, or overall."""
        assert self.is_complete, "Tried to calculate decision on an incomplete ballot set."

        self._adjs_by_dt = {dt: [] for dt in self.dts} # group adjs by vote
        for adj, sheet in self.adjudicator_sheets.items():
            winner = sheet._get_winner()
            if winner is None:
                raise ResultError("The scoresheet for %s does not have a winner." % adj.name)
            self._adjs_by_dt[winner].append(adj)

        counts = {dt: len(adjs) for dt, adjs in self._adjs_by_dt.items()}
        max_count = max(counts.values()) # check that we have a majority
        if max_count < len(self.adjudicators) // 2 + 1:
            raise ResultError("No team had a majority in %s." % self.debate.matchup)

        for dt, count in counts.items(): # set self._winner
            if count == max_count:
                self._winner = dt
                break

        self._decision_calculated = True

    def _requires_decision(func):
        @wraps(func)
        def wrapped(self, *args, **kwargs):
            if not self.is_complete:
                return []
            if not self._decision_calculated:
                self._calc_decision()
            return func(self, *args, **kwargs)
        return wrapped

    @property
    @_requires_decision
    def majority_adj(self):
        return self._adjs_by_dt[self._winner]

    @property
    @_requires_decision
    def winner(self):
        return self._winner.team

    @_requires_decision
    def num_adjs_for_team(self, team):
        return len(self._adjs_by_dt[self._dt(team)])

    def get_avg_total(self, team):
        return self._get_avg_total(self._dt(team))

    def _get_avg_total(self, dt):
        if not self._sheets_created:
            return self.teamscore_objects[dt].score
        return mean(self.adjudicator_sheets[adj]._get_total(dt) for adj in self.majority_adj)

    def _dissenting_inclusive_score(self, dt):
        return mean(self.adjudicator_sheets[adj]._get_total(dt) for adj in self.adjudicators)


    # Abstracted to not be tied to wins
    def _get_points(self, dt):
        if not self._sheets_created:
            return self.teamscore_objects[dt].points

        if self._get_avg_total(dt) is not None:
            if self._get_avg_total(dt) > self._get_avg_total(self._other[dt]):
                return 1
            return 0

        return None

    # Supplants _points; ie its a count of the number of wins
    def _get_win(self, dt):
        if not self._sheets_created:
            return self.teamscore_objects[dt].wins

        if self._get_avg_total(dt):
            if self._get_avg_total(dt) > self._get_avg_total(self._other[dt]):
                return True
            return False

        return None

    def _get_margin(self, dt):
        if not self._sheets_created:
            return self.teamscore_objects[dt].margin

<<<<<<< HEAD
        if self.debate.round.tournament.config.get('margin_includes_dissenters') is False:
            this_total = self._get_avg_total(dt)
            other_total = self._get_avg_total(self._other[dt])
            if this_total is not None and other_total is not None:
                return this_total - other_total
=======
        if self.debate.round.tournament.pref('margin_includes_dissenters') is False:
            if self._get_avg_total(dt) and self._get_avg_total(self._other[dt]):
                return self._get_avg_total(dt) - self._get_avg_total(self._other[dt])
>>>>>>> 558cbc78
        else:
            return self._dissenting_inclusive_score(dt) - self._dissenting_inclusive_score(self._other[dt])

        return None

    # --------------------------------------------------------------------------
    # Side-specific methods
    # --------------------------------------------------------------------------

    @property
    def aff_score(self):
        return self._get_avg_total(self.debate.aff_dt)

    @property
    def neg_score(self):
        return self._get_avg_total(self.debate.neg_dt)

    @property
    def aff_points(self):
        return self._get_points(self.debate.aff_dt)

    @property
    def neg_points(self):
        return self._get_points(self.debate.neg_dt)

    @property
    def aff_win(self):
        return self.aff_points

    @property
    def neg_win(self):
        return self.neg_points

    @property
    def aff_motion_veto(self):
        return self.motion_veto[self.debate.aff_dt]

    @aff_motion_veto.setter
    def aff_motion_veto(self, new):
        self.motion_veto[self.debate.aff_dt] = new

    @property
    def neg_motion_veto(self):
        return self.motion_veto[self.debate.neg_dt]

    @neg_motion_veto.setter
    def neg_motion_veto(self, new):
        self.motion_veto[self.debate.neg_dt] = new

    # --------------------------------------------------------------------------
    # Methods for UI display
    # --------------------------------------------------------------------------

    def _is_trainee(self, adj):
        da = self.debate.debateadjudicator_set.get(adjudicator=adj)
        return da.type == DebateAdjudicator.TYPE_TRAINEE

    @property
    def adjudicator_results(self):
        """Iterator. Each iteration is a 3-tuple (adjtype, adj, split), where
        adjtype is a DebateAdjudicator.TYPE_* constant, adj is an Adjudicator
        object, and split is True if the adjudicator was in the minority and
        not a trainee, False if the adjudicator was in the majority or is a
        trainee. If there is no available result, split is always False."""
        try:
            self._calc_decision()
        except (ResultError, AssertionError):
            for adjtype, adj in self.debate.adjudicators:
                yield adjtype, adj, False
        else:
            for adjtype, adj in self.debate.adjudicators:
                yield adjtype, adj, (adj not in self.majority_adj and
                        adjtype != DebateAdjudicator.TYPE_TRAINEE)

    @property
    def sheet_iter(self):
        """Usage:

        for sheet in ballotset.sheet_iter:
            print sheet.adjudicator
            for pos in sheet.affs:
                print pos.name, pos.speaker, pos.score
            print sheet.aff_score, sheet.aff_win
            for pos in sheet.negs:
                print pos.name, pos.speaker, pos.score
            print sheet.neg_score, sheet.neg_win
        """
        REPLY_POSITION = self.debate.round.tournament.REPLY_POSITION
        POSITIONS = self.debate.round.tournament.POSITIONS
        ballotset = self # provide access in inner classes

        class Position(object):

            def __init__(self, sheet, side, pos):
                self.sheet = sheet
                self.pos = pos
                self.side = side

            @property
            def name(self):
                return "Reply" if (self.pos == REPLY_POSITION) else str(self.pos)

            @property
            def speaker(self):
                return ballotset.get_speaker(self.side, self.pos)

            @property
            def score(self):
                return self.sheet.get_score(self.side, self.pos)

        class ScoresheetWrapper(object):

            def __init__(self, adj):
                self.sheet = ballotset.adjudicator_sheets[adj]
                self.adjudicator = adj

            def position_iter(self, side):
                for pos in POSITIONS:
                    yield Position(self.sheet, side, pos)

            @property
            def affs(self):
                return self.position_iter('aff')

            @property
            def negs(self):
                return self.position_iter('neg')

            @property
            def aff_score(self):
                return self.sheet.aff_score

            @property
            def neg_score(self):
                return self.sheet.neg_score

            @property
            def aff_win(self):
                return self.sheet.aff_win

            @property
            def neg_win(self):
                return self.sheet.neg_win

        for adj in self.adjudicators:
            yield ScoresheetWrapper(adj)


class ForfeitBallotSet(BallotSet):
    # This is WADL-specific for now

    def __init__(self, ballotsub, forfeiter):
        """Constructor.
        'ballotsub' must be a BallotSubmission.
        """
        self.ballotsub = ballotsub
        self.debate = ballotsub.debate
        self.adjudicators = self.debate.adjudicators.list
        self.forfeiter = forfeiter
        self.motion_veto = None
        self.dts = self.debate.debateteam_set.all() # note, this is a QuerySet

    def _save_team(self, dt):
        if self.forfeiter == dt:
            points = 0
            win = False
        else:
            points = 2
            win = True

        # Note: forfeited debates have fake scores/margins, thus the affects_average toggle
        self.ballotsub.teamscore_set.filter(debate_team=dt).delete()
        self.ballotsub.teamscore_set.create(debate_team=dt, points=points,
                win=win, score=0, margin=0, affects_averages=False)

    def save(self):
        self.ballotsub.forfeit = self.forfeiter
        self.ballotsub.save()
        for dt in self.dts:
            self._save_team(dt)

<|MERGE_RESOLUTION|>--- conflicted
+++ resolved
@@ -473,19 +473,15 @@
         if not self._sheets_created:
             return self.teamscore_objects[dt].margin
 
-<<<<<<< HEAD
-        if self.debate.round.tournament.config.get('margin_includes_dissenters') is False:
+        if self.debate.round.tournament.pref('margin_includes_dissenters') is False:
             this_total = self._get_avg_total(dt)
             other_total = self._get_avg_total(self._other[dt])
-            if this_total is not None and other_total is not None:
-                return this_total - other_total
-=======
-        if self.debate.round.tournament.pref('margin_includes_dissenters') is False:
-            if self._get_avg_total(dt) and self._get_avg_total(self._other[dt]):
-                return self._get_avg_total(dt) - self._get_avg_total(self._other[dt])
->>>>>>> 558cbc78
         else:
-            return self._dissenting_inclusive_score(dt) - self._dissenting_inclusive_score(self._other[dt])
+            this_total = self._dissenting_inclusive_score(dt)
+            other_total = self._dissenting_inclusive_score(self._other[dt])
+
+        if this_total is not None and other_total is not None:
+            return this_total - other_total
 
         return None
 
