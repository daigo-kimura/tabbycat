--- conflicted
+++ resolved
@@ -1,14 +1,6 @@
-import json
-import datetime
-import logging
-<<<<<<< HEAD
 import json
 import datetime
 logger = logging.getLogger(__name__)
-
-from collections import OrderedDict
-from django.template import Template, Context
-=======
 
 from django.conf import settings
 from django.contrib.auth.decorators import login_required
@@ -16,14 +8,10 @@
 from django.http import Http404, HttpResponse
 from django.template import Context, Template
 from django.shortcuts import get_object_or_404, render
->>>>>>> 7dbe3a64
 from django.views.generic.base import TemplateView
 from django.views.decorators.cache import cache_page
 
-<<<<<<< HEAD
-=======
 from actionlog.models import ActionLogEntry
->>>>>>> 7dbe3a64
 from adjallocation.models import DebateAdjudicator
 from draw.models import Debate
 from participants.models import Adjudicator
@@ -36,13 +24,6 @@
 
 from .result import BallotSet
 from .forms import BallotSetForm
-<<<<<<< HEAD
-
-from utils.views import *
-from utils.misc import get_ip_address, reverse_tournament
-from utils.mixins import VueTableMixin, HeadlessTemplateView
-=======
->>>>>>> 7dbe3a64
 from .models import BallotSubmission
 
 logger = logging.getLogger(__name__)
@@ -169,7 +150,7 @@
         tournament = self.get_tournament()
         kwargs["rounds"] = tournament.round_set.filter(
             seq__lt=tournament.current_round.seq,
-            silent=False).order_by('seq')
+                silent=False).order_by('seq')
         return super().get_context_data(**kwargs)
 
 
@@ -248,19 +229,19 @@
     if round.draw_status != Round.STATUS_RELEASED or not round.motions_released:
         return render(request, 'public_enter_results_error.html', dict(
             adjudicator=adjudicator,
-            message='The draw and/or motions for the round haven\'t been released yet.'))
+                message='The draw and/or motions for the round haven\'t been released yet.'))
 
     try:
         da = DebateAdjudicator.objects.get(adjudicator=adjudicator, debate__round=round)
     except DebateAdjudicator.DoesNotExist:
         return render(request, 'public_enter_results_error.html', dict(
             adjudicator=adjudicator,
-            message='It looks like you don\'t have a debate this round.'))
+                message='It looks like you don\'t have a debate this round.'))
 
     ip_address = get_ip_address(request)
     ballotsub = BallotSubmission(
         debate=da.debate, ip_address=ip_address,
-        submitter_type=BallotSubmission.SUBMITTER_PUBLIC)
+            submitter_type=BallotSubmission.SUBMITTER_PUBLIC)
 
     if request.method == 'POST':
         form = BallotSetForm(ballotsub, request.POST, password=True)
@@ -268,7 +249,7 @@
             form.save()
             ActionLogEntry.objects.log(
                 type=ActionLogEntry.ACTION_TYPE_BALLOT_SUBMIT,
-                ballot_submission=ballotsub, ip_address=ip_address, tournament=t)
+                    ballot_submission=ballotsub, ip_address=ip_address, tournament=t)
             return render(request, 'public_success.html', dict(success_kind="ballot"))
     else:
         form = BallotSetForm(ballotsub, password=True)
@@ -302,7 +283,7 @@
         if form.is_valid():
             form.save()
             ActionLogEntry.objects.log(type=ActionLogEntry.ACTION_TYPE_BALLOT_CREATE, user=request.user,
-                                       ballot_submission=ballotsub, ip_address=ip_address, tournament=t)
+                    ballot_submission=ballotsub, ip_address=ip_address, tournament=t)
             messages.success(request, "Ballot set for %s added." % debate.matchup)
             return redirect_round('results', debate.round)
     else:
@@ -310,7 +291,7 @@
 
     template = 'enter_results.html' if request.user.is_superuser else 'assistant_enter_results.html'
     all_ballotsubs = debate.ballotsubmission_set_by_version if request.user.is_superuser \
-        else debate.ballotsubmission_set_by_version_except_discarded
+            else debate.ballotsubmission_set_by_version_except_discarded
     context = {
         'form'             : form,
         'ballotsub'        : ballotsub,
@@ -461,7 +442,7 @@
     debate.save()
 
     ActionLogEntry.objects.log(type=ActionLogEntry.ACTION_TYPE_BALLOT_CHECKIN,
-                               user=request.user, debate=debate, tournament=round.tournament)
+            user=request.user, debate=debate, tournament=round.tournament)
 
     obj = dict()
 
